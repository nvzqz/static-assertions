--- conflicted
+++ resolved
@@ -51,13 +51,7 @@
 #[macro_export(local_inner_macros)]
 macro_rules! const_assert {
     ($x:expr $(,)?) => {
-<<<<<<< HEAD
         const _: $crate::True = $crate::to_bool!($x);
-=======
-        const _: fn() = ||{
-            let _: $crate::True = to_bool!($x);
-        };
->>>>>>> 9ee3b1ec
     };
 }
 
